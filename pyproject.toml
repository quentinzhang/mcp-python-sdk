[build-system]
requires = ["hatchling"]
build-backend = "hatchling.build"

[project]
name = "mcp"
<<<<<<< HEAD
version = "0.8.0.dev0"
=======
version = "0.9.0.dev0"
>>>>>>> fe390ffe
description = "Model Context Protocol implementation for Python"
readme = "README.md"
requires-python = ">=3.10"
authors = [{ name = "Anthropic, PBC." }]
maintainers = [
    { name = "David Soria Parra", email = "davidsp@anthropic.com" },
    { name = "Justin Spahr-Summers", email = "justin@anthropic.com" },
]
keywords = ["git", "mcp", "llm", "automation"]
license = { text = "MIT" }
classifiers = [
    "Development Status :: 4 - Beta",
    "Intended Audience :: Developers",
    "License :: OSI Approved :: MIT License",
    "Programming Language :: Python :: 3",
    "Programming Language :: Python :: 3.10",
]
dependencies = [
    "anyio>=4.6",
    "httpx",
    "httpx-sse",
    "pydantic>=2.0.0",
    "starlette",
    "sse-starlette",
]

[tool.hatch.build.targets.wheel]
packages = ["src/mcp"]

[tool.pyright]
include = ["src/mcp", "tests"]
venvPath = "."
venv = ".venv"

[tool.ruff.lint]
select = ["E", "F", "I"]
ignore = []

[tool.ruff]
line-length = 88
target-version = "py310"

[tool.ruff.lint.per-file-ignores]
"__init__.py" = ["F401"]

[tool.uv]
dev-dependencies = [
    "pyright>=1.1.378",
    "pytest>=8.3.3",
    "ruff>=0.6.9",
    "trio>=0.26.2",
]

[tool.uv.workspace]
members = ["examples/servers/*"]

[tool.uv.sources]
mcp = { workspace = true }<|MERGE_RESOLUTION|>--- conflicted
+++ resolved
@@ -4,11 +4,7 @@
 
 [project]
 name = "mcp"
-<<<<<<< HEAD
-version = "0.8.0.dev0"
-=======
 version = "0.9.0.dev0"
->>>>>>> fe390ffe
 description = "Model Context Protocol implementation for Python"
 readme = "README.md"
 requires-python = ">=3.10"
